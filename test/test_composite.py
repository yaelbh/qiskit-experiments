# This code is part of Qiskit.
#
# (C) Copyright IBM 2021.
#
# This code is licensed under the Apache License, Version 2.0. You may
# obtain a copy of this license in the LICENSE.txt file in the root directory
# of this source tree or at http://www.apache.org/licenses/LICENSE-2.0.
#
# Any modifications or derivative works of this code must retain this
# copyright notice, and modified files need to carry a notice indicating
# that they have been altered from the originals.

"""Class to test composite experiments."""

import copy

from test.fake_backend import FakeBackend
from test.fake_experiment import FakeExperiment
from test.fake_service import FakeService

from qiskit.test import QiskitTestCase

from qiskit_experiments.framework import (
    ParallelExperiment,
    Options,
    ExperimentData,
    BatchExperiment,
)

# pylint: disable=missing-raises-doc


class TestComposite(QiskitTestCase):
    """
    Test composite experiment behavior.
    """

    def test_parallel_options(self):
        """
        Test parallel experiments overriding sub-experiment run and transpile options.
        """
        # These options will all be overridden
        exp0 = FakeExperiment([0])
        exp0.set_transpile_options(optimization_level=1)
        exp2 = FakeExperiment([2])
        exp2.set_experiment_options(dummyoption="test")
        exp2.set_run_options(shots=2000)
        exp2.set_transpile_options(optimization_level=1)
        exp2.set_analysis_options(dummyoption="test")

        par_exp = ParallelExperiment([exp0, exp2])

        with self.assertWarnsRegex(
            Warning,
            "Sub-experiment run and transpile options"
            " are overridden by composite experiment options.",
        ):
            self.assertEqual(par_exp.experiment_options, Options())
            self.assertEqual(par_exp.run_options, Options(meas_level=2))
            self.assertEqual(par_exp.transpile_options, Options(optimization_level=0))
            self.assertEqual(par_exp.analysis_options, Options())

            par_exp.run(FakeBackend())


class TestCompositeExperimentData(QiskitTestCase):
    """
    Test operations on objects of composit ExperimentData
    """

    def setUp(self):
        super().setUp()

        self.backend = FakeBackend()
        self.share_level = "hey"

        exp1 = FakeExperiment([0, 2])
        exp2 = FakeExperiment([1, 3])
        par_exp = ParallelExperiment([exp1, exp2])
        exp3 = FakeExperiment([0, 1, 2, 3])
        batch_exp = BatchExperiment([par_exp, exp3])

        self.rootdata = ExperimentData(batch_exp, backend=self.backend)

        self.rootdata.share_level = self.share_level

    def check_attributes(self, expdata):
        """
        Recursively traverse the tree to verify attributes
        """
        self.assertEqual(expdata.backend, self.backend)
        self.assertEqual(expdata.share_level, self.share_level)

        components = expdata.child_data()
        comp_ids = expdata.metadata.get("child_ids", [])
        for childdata, comp_id in zip(components, comp_ids):
            self.check_attributes(childdata)
            self.assertEqual(childdata.parent_id, expdata.experiment_id)
            self.assertEqual(childdata.experiment_id, comp_id)

    def check_if_equal(self, expdata1, expdata2, is_a_copy):
        """
        Recursively traverse the tree and check equality of expdata1 and expdata2
        """
        self.assertEqual(expdata1.backend.name(), expdata2.backend.name())
        self.assertEqual(expdata1.tags, expdata2.tags)
        self.assertEqual(expdata1.experiment_type, expdata2.experiment_type)
        self.assertEqual(expdata1.share_level, expdata2.share_level)

        metadata1 = copy.copy(expdata1.metadata)
        metadata2 = copy.copy(expdata2.metadata)
        if is_a_copy:
            comp_ids1 = metadata1.pop("child_ids", [])
            comp_ids2 = metadata2.pop("child_ids", [])
            for id1 in comp_ids1:
                self.assertNotIn(id1, comp_ids2)
            for id2 in comp_ids2:
                self.assertNotIn(id2, comp_ids1)
            if expdata1.parent_id is None:
                self.assertEqual(expdata2.parent_id, None)
            else:
                self.assertNotEqual(expdata1.parent_id, expdata2.parent_id)
        else:
            self.assertEqual(expdata1.parent_id, expdata2.parent_id)
        self.assertDictEqual(metadata1, metadata2, msg="metadata not equal")

        if isinstance(expdata1, ExperimentData):
            for childdata1, childdata2 in zip(expdata1.child_data(), expdata2.child_data()):
                self.check_if_equal(childdata1, childdata2, is_a_copy)

    def test_composite_experiment_data_attributes(self):
        """
        Verify correct attributes of parents and children
        """
        self.check_attributes(self.rootdata)
        self.assertEqual(self.rootdata.parent_id, None)

    def test_composite_save_load(self):
        """
        Verify that saving and loading restores the original composite experiment data object
        """

        self.rootdata.service = FakeService()
        self.rootdata.save()
        loaded_data = ExperimentData.load(self.rootdata.experiment_id, self.rootdata.service)
        self.check_if_equal(loaded_data, self.rootdata, is_a_copy=False)

    def test_composite_save_metadata(self):
        """
        Verify that saving metadata and loading restores the original composite experiment data object
        """
<<<<<<< HEAD

        self.rootdata.service = FakeService()
=======
        self.rootdata.service = DummyService()
>>>>>>> f3089e30
        self.rootdata.save_metadata()
        loaded_data = ExperimentData.load(self.rootdata.experiment_id, self.rootdata.service)

        self.check_if_equal(loaded_data, self.rootdata, is_a_copy=False)

    def test_composite_copy(self):
        """
        Test composite ExperimentData.copy
        """
        new_instance = self.rootdata.copy()
        self.check_if_equal(new_instance, self.rootdata, is_a_copy=True)
        self.check_attributes(new_instance)

    def test_analysis_replace_results_true(self):
        """
        Test replace results when analyzing composite experiment data
        """
        exp1 = FakeExperiment([0, 2])
        exp2 = FakeExperiment([1, 3])
        par_exp = ParallelExperiment([exp1, exp2])
        data1 = par_exp.run(FakeBackend()).block_for_results()

        # Additional data not part of composite experiment
        exp3 = FakeExperiment([0, 1])
        extra_data = exp3.run(FakeBackend())
        data1.add_child_data(extra_data)

        # Replace results
        data2 = par_exp.run_analysis(data1, replace_results=True)
        self.assertEqual(data1, data2)
        self.assertEqual(len(data1.child_data()), len(data2.child_data()))
        for sub1, sub2 in zip(data1.child_data(), data2.child_data()):
            self.assertEqual(sub1, sub2)

    def test_analysis_replace_results_false(self):
        """
        Test replace_results of composite experiment data
        """
        exp1 = FakeExperiment([0, 2])
        exp2 = FakeExperiment([1, 3])
        par_exp = BatchExperiment([exp1, exp2])
        data1 = par_exp.run(FakeBackend()).block_for_results()

        # Additional data not part of composite experiment
        exp3 = FakeExperiment([0, 1])
        extra_data = exp3.run(FakeBackend())
        data1.add_child_data(extra_data)

        # Replace results
        data2 = par_exp.run_analysis(data1, replace_results=False)
        self.assertNotEqual(data1.experiment_id, data2.experiment_id)
        self.assertEqual(len(data1.child_data()), len(data2.child_data()))
        for sub1, sub2 in zip(data1.child_data(), data2.child_data()):
            self.assertNotEqual(sub1.experiment_id, sub2.experiment_id)<|MERGE_RESOLUTION|>--- conflicted
+++ resolved
@@ -149,12 +149,7 @@
         """
         Verify that saving metadata and loading restores the original composite experiment data object
         """
-<<<<<<< HEAD
-
         self.rootdata.service = FakeService()
-=======
-        self.rootdata.service = DummyService()
->>>>>>> f3089e30
         self.rootdata.save_metadata()
         loaded_data = ExperimentData.load(self.rootdata.experiment_id, self.rootdata.service)
 
