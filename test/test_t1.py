--- conflicted
+++ resolved
@@ -17,11 +17,7 @@
 
 import unittest
 import numpy as np
-<<<<<<< HEAD
-
-=======
 from qiskit.test import QiskitTestCase
->>>>>>> ca1be36d
 from qiskit.providers import BaseBackend
 from qiskit.providers.models import QasmBackendConfiguration
 from qiskit.providers.experiment import ResultQuality
