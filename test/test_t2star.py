# (C) Copyright IBM 2021.
#
# This code is licensed under the Apache License, Version 2.0. You may
# obtain a copy of this license in the LICENSE.txt file in the root directory
# of this source tree or at http://www.apache.org/licenses/LICENSE-2.0.
#
# Any modifications or derivative works of this code must retain this
# copyright notice, and modified files need to carry a notice indicating
# that they have been altered from the originals.
"""
Test T2Star experiment
"""
import unittest
import numpy as np

from qiskit.utils import apply_prefix
from qiskit.providers import BackendV1
from qiskit.providers.options import Options
from qiskit.providers.models import QasmBackendConfiguration
from qiskit.providers.experiment import ResultQuality
from qiskit.result import Result
from qiskit.test import QiskitTestCase
from qiskit_experiments.composite import ParallelExperiment
from qiskit_experiments.characterization import T2StarExperiment

from test.utils import FakeJob


class T2starBackend(BackendV1):
    """
    A simple and primitive backend, to be run by the T2Star tests
    """

    def __init__(
        self,
        p0=None,
        initial_prob_plus=None,
        readout0to1=None,
        readout1to0=None,
        dt_factor=1,
    ):
        """
        Initialize the T2star backend
        """

        configuration = QasmBackendConfiguration(
            backend_name="t2star_simulator",
            backend_version="0",
            n_qubits=int(1e6),
            basis_gates=["barrier", "h", "p", "delay", "measure"],
            gates=[],
            local=True,
            simulator=True,
            conditional=False,
            open_pulse=False,
            memory=False,
            max_shots=int(1e6),
            coupling_map=None,
            dt=dt_factor,
        )

        self._t2star = p0["t2star"]
        self._a_guess = p0["a_guess"]
        self._f_guess = p0["f_guess"]
        self._phi_guess = p0["phi_guess"]
        self._b_guess = p0["b_guess"]
        self._initial_prob_plus = initial_prob_plus
        self._readout0to1 = readout0to1
        self._readout1to0 = readout1to0
        self._dt_factor = dt_factor
        self._rng = np.random.default_rng(0)
        super().__init__(configuration)

    @classmethod
    def _default_options(cls):
        """Default options of the test backend."""
        return Options(shots=1024)

    def run(self, run_input, **options):
        """
        Run the T2star backend
        """
        self.options.update_options(**options)
        shots = self.options.get("shots")

        result = {
            "backend_name": "T2star backend",
            "backend_version": "0",
            "qobj_id": 0,
            "job_id": 0,
            "success": True,
            "results": [],
        }

        for circ in run_input:
            nqubits = circ.num_qubits
            qubit_indices = {bit: idx for idx, bit in enumerate(circ.qubits)}
            clbit_indices = {bit: idx for idx, bit in enumerate(circ.clbits)}
            counts = dict()
            if self._readout0to1 is None:
                ro01 = np.zeros(nqubits)
            else:
                ro01 = self._readout0to1
            if self._readout1to0 is None:
                ro10 = np.zeros(nqubits)
            else:
                ro10 = self._readout1to0
            for _ in range(shots):
                if self._initial_prob_plus is None:
                    prob_plus = np.ones(nqubits)
                else:
                    prob_plus = self._initial_prob_plus.copy()

                clbits = np.zeros(circ.num_clbits, dtype=int)
                for op, qargs, cargs in circ.data:
                    qubit = qubit_indices[qargs[0]]

                    if op.name == "delay":
                        delay = op.params[0]
                        t2star = self._t2star[qubit] * self._dt_factor
                        freq = self._f_guess[qubit] / self._dt_factor

                        prob_plus[qubit] = (
                            self._a_guess[qubit]
                            * np.exp(-delay / t2star)
                            * np.cos(2 * np.pi * freq * delay + self._phi_guess[qubit])
                            + self._b_guess[qubit]
                        )

                    if op.name == "measure":
                        # we measure in |+> basis which is the same as measuring |0>
                        meas_res = self._rng.binomial(
                            1,
                            (1 - prob_plus[qubit]) * (1 - ro10[qubit])
                            + prob_plus[qubit] * ro01[qubit],
                        )
                        clbit = clbit_indices[cargs[0]]
                        clbits[clbit] = meas_res

                clstr = ""
                for clbit in clbits[::-1]:
                    clstr = clstr + str(clbit)

                if clstr in counts:
                    counts[clstr] += 1
                else:
                    counts[clstr] = 1
            result["results"].append(
                {
                    "shots": shots,
                    "success": True,
                    "header": {"metadata": circ.metadata},
                    "data": {"counts": counts},
                }
            )
        return FakeJob(self, result=Result.from_dict(result))


class TestT2Star(QiskitTestCase):
    """Test T2Star experiment"""

    def test_t2star_run_end2end(self):
        """
        Run the T2 backend on all possible units
        """
        # For some reason, 'ps' was not precise enough - need to check this

        for unit in ["s", "ms", "us", "ns", "dt"]:
            if unit in ("s", "dt"):
                dt_factor = 1
            else:
                dt_factor = apply_prefix(1, unit)
            estimated_t2star = 20
            estimated_freq = 0.1
            # Set up the circuits
            qubit = 0
            if unit == "dt":
                delays = list(range(1, 46))
            else:
                delays = np.append(
                    (np.linspace(1.0, 15.0, num=15)).astype(float),
                    (np.linspace(16.0, 45.0, num=59)).astype(float),
                )

            exp = T2StarExperiment(qubit, delays, unit=unit)
            exp.set_analysis_options(
                user_p0={
                    "A": 0.5,
                    "t2star": estimated_t2star,
                    "f": estimated_freq,
                    "phi": 0,
                    "B": 0.5,
                }
            )

            backend = T2starBackend(
                p0={
                    "a_guess": [0.5],
                    "t2star": [estimated_t2star],
                    "f_guess": [estimated_freq],
                    "phi_guess": [0.0],
                    "b_guess": [0.5],
                },
                initial_prob_plus=[0.0],
                readout0to1=[0.02],
                readout1to0=[0.02],
                dt_factor=dt_factor,
            )
            if unit == "dt":
                dt_factor = getattr(backend._configuration, "dt")

            # run circuits

            expdata = exp.run(
                backend=backend,
                shots=2000,
            )
            expdata.block_for_results()  # Wait for job/analysis to finish.
            result = expdata.analysis_result(0)
            result_data = result.data()
            self.assertAlmostEqual(
                result_data["t2star_value"],
                estimated_t2star * dt_factor,
                delta=0.08 * result_data["t2star_value"],
            )
            self.assertAlmostEqual(
                result_data["frequency_value"],
                estimated_freq / dt_factor,
                delta=0.08 * result_data["frequency_value"],
            )
            self.assertEqual(
                result.quality, ResultQuality.GOOD, "Result quality bad for unit " + str(unit)
            )

    def test_t2star_parallel(self):
        """
        Test parallel experiments of T2* using a simulator.
        """

        t2star = [30, 25]
        estimated_freq = [0.1, 0.12]
        delays = [list(range(1, 60)), list(range(1, 50))]

        exp0 = T2StarExperiment(0, delays[0])
        exp2 = T2StarExperiment(2, delays[1])
        par_exp = ParallelExperiment([exp0, exp2])

        p0 = {
            "a_guess": [0.5, None, 0.5],
            "t2star": [t2star[0], None, t2star[1]],
            "f_guess": [estimated_freq[0], None, estimated_freq[1]],
            "phi_guess": [0, None, 0],
            "b_guess": [0.5, None, 0.5],
        }
        backend = T2starBackend(p0)
<<<<<<< HEAD
        expdata = par_exp.run(
            backend=backend,
            # plot=False,
            shots=1000,
        )
        expdata.block_for_results()
=======
        res = par_exp.run(backend=backend, shots=1000)
>>>>>>> e8f7f5d6

        for i in range(2):
            sub_res = expdata.component_experiment_data(i).analysis_result(0)
            sub_rest_data = sub_res.data()
            self.assertAlmostEqual(
                sub_rest_data["t2star_value"], t2star[i],
                delta=0.08 * sub_rest_data["t2star_value"]
            )
            self.assertAlmostEqual(
                sub_rest_data["frequency_value"],
                estimated_freq[i],
                delta=0.08 * sub_rest_data["frequency_value"],
            )
            self.assertEqual(
                sub_res.quality,
                ResultQuality.GOOD,
                "Result quality bad for experiment on qubit " + str(i),
            )


if __name__ == "__main__":
    unittest.main()<|MERGE_RESOLUTION|>--- conflicted
+++ resolved
@@ -253,16 +253,8 @@
             "b_guess": [0.5, None, 0.5],
         }
         backend = T2starBackend(p0)
-<<<<<<< HEAD
-        expdata = par_exp.run(
-            backend=backend,
-            # plot=False,
-            shots=1000,
-        )
-        expdata.block_for_results()
-=======
         res = par_exp.run(backend=backend, shots=1000)
->>>>>>> e8f7f5d6
+        res.block_for_results()
 
         for i in range(2):
             sub_res = expdata.component_experiment_data(i).analysis_result(0)
