# This code is part of Qiskit.
#
# (C) Copyright IBM 2021.
#
# This code is licensed under the Apache License, Version 2.0. You may
# obtain a copy of this license in the LICENSE.txt file in the root directory
# of this source tree or at http://www.apache.org/licenses/LICENSE-2.0.
#
# Any modifications or derivative works of this code must retain this
# copyright notice, and modified files need to carry a notice indicating
# that they have been altered from the originals.
"""
Quantum Tomography experiment
"""

import copy
from typing import Union, Optional, Iterable, List, Tuple, Sequence
from itertools import product
import numpy as np
from qiskit.circuit import QuantumCircuit, Instruction
from qiskit.circuit.library import Permutation
from qiskit.providers.backend import Backend
from qiskit.quantum_info.operators.base_operator import BaseOperator
import qiskit.quantum_info as qi
from qiskit_experiments.exceptions import QiskitError
from qiskit_experiments.framework import BaseExperiment, Options
from .basis import BaseTomographyMeasurementBasis, BaseTomographyPreparationBasis
from .tomography_analysis import TomographyAnalysis


class TomographyExperiment(BaseExperiment):
    """Base experiment for quantum state and process tomography"""

    __analysis_class__ = TomographyAnalysis

    @classmethod
    def _default_experiment_options(cls) -> Options:
        """Default experiment options.

        Experiment Options:
            measurement_basis (:class:`~basis.BaseTomographyMeasurementBasis`): The
                Tomography measurement basis to use for the experiment.
                The default basis is the :class:`~basis.PauliMeasurementBasis` which
                performs measurements in the Pauli Z, X, Y bases for each qubit
                measurement.

        """
        options = super()._default_experiment_options()

        options.basis_indices = None

        return options

    def __init__(
        self,
        circuit: Union[QuantumCircuit, Instruction, BaseOperator],
        backend: Optional[Backend] = None,
        measurement_basis: Optional[BaseTomographyMeasurementBasis] = None,
        measurement_qubits: Optional[Sequence[int]] = None,
        preparation_basis: Optional[BaseTomographyPreparationBasis] = None,
        preparation_qubits: Optional[Sequence[int]] = None,
        basis_indices: Optional[Iterable[Tuple[List[int], List[int]]]] = None,
        qubits: Optional[Sequence[int]] = None,
    ):
        """Initialize a tomography experiment.

        Args:
            circuit: the quantum process circuit. If not a quantum circuit
                it must be a class that can be appended to a quantum circuit.
            backend: The backend to run the experiment on.
            measurement_basis: Tomography basis for measurements.
            measurement_qubits: Optional, the qubits to be measured. These should refer
                to the logical qubits in the state circuit.
            preparation_basis: Tomography basis for measurements.
            preparation_qubits: Optional, the qubits to be prepared. These should refer
                to the logical qubits in the process circuit.
            basis_indices: Optional, the basis elements to be measured. If None
                All basis elements will be measured.
            qubits: Optional, the physical qubits for the initial state circuit.

        Raises:
            QiskitError: if input params are invalid.
        """
        # Initialize BaseExperiment
        if qubits is None:
<<<<<<< HEAD
            qubits = range(circuit.num_qubits)
        super().__init__(qubits)
=======
            qubits = circuit.num_qubits
        super().__init__(qubits, backend=backend)
>>>>>>> 466ac730

        # Get the target tomography circuit
        if isinstance(circuit, QuantumCircuit):
            target_circuit = circuit
        else:
            # Convert input to a circuit
            num_qubits = circuit.num_qubits
            target_circuit = QuantumCircuit(num_qubits)
            target_circuit.append(circuit, range(num_qubits))
        self._circuit = target_circuit

        # Measurement basis and qubits
        self._meas_circ_basis = measurement_basis
        if measurement_qubits:
            self._meas_qubits = tuple(measurement_qubits)
            for qubit in self._meas_qubits:
                if qubit not in range(self.num_qubits):
                    raise QiskitError(
                        f"measurement qubit ({qubit}) is outside the range"
                        f" of circuit qubits [0, {self.num_qubits})."
                    )
        else:
            self._meas_qubits = None

        # Preparation basis and qubits
        self._prep_circ_basis = preparation_basis
        if preparation_qubits:
            self._prep_qubits = tuple(preparation_qubits)
            for qubit in self._prep_qubits:
                if qubit not in range(self.num_qubits):
                    raise QiskitError(
                        f"preparation qubit ({qubit}) is outside the range"
                        f" of circuit qubits [0, {self.num_qubits})."
                    )
        else:
            self._prep_qubits = None

        # Configure experiment options
        if basis_indices:
            self.set_experiment_options(basis_indices=basis_indices)

        # Compute target state
        self._target = None
        if self._prep_circ_basis:
            self._target = self._target_quantum_channel(
                self._circuit,
                measurement_qubits=self._meas_qubits,
                preparation_qubits=self._prep_qubits,
            )
        else:
            self._target = self._target_quantum_state(
                self._circuit, measurement_qubits=self._meas_qubits
            )

        # Configure analysis basis options
        analysis_options = {}
        if measurement_basis:
            analysis_options["measurement_basis"] = measurement_basis
        if preparation_basis:
            analysis_options["preparation_basis"] = preparation_basis
        self.set_analysis_options(**analysis_options)

    def _metadata(self):
        metadata = super()._metadata()
        if self._target:
            metadata["target"] = copy.copy(self._target)
        return metadata

    def circuits(self):

        # Get qubits and clbits
        meas_qubits = self._meas_qubits or range(self.num_qubits)
        total_clbits = self._circuit.num_clbits + len(meas_qubits)
        circ_qubits = list(range(self._circuit.num_qubits))
        circ_clbits = list(range(self._circuit.num_clbits))
        meas_clbits = list(range(self._circuit.num_clbits, total_clbits))

        # Build circuits
        circuits = []
        for prep_element, meas_element in self._basis_indices():
            name = f"{self._type}_{meas_element}"
            metadata = {
                "experiment_type": self._type,
                "clbits": meas_clbits,
                "m_idx": list(meas_element),
            }
            if prep_element:
                name += f"_{prep_element}"
                metadata["p_idx"] = list(prep_element)

            circ = QuantumCircuit(self.num_qubits, total_clbits, name=name)

            if prep_element:
                # Add tomography preparation
                prep_qubits = self._prep_qubits or range(self.num_qubits)
                prep_circ = self._prep_circ_basis.circuit(prep_element)
                circ.reset(prep_qubits)
                circ.append(prep_circ, prep_qubits)
                circ.barrier(prep_qubits)

            # Add target circuit
            # Have to use compose since circuit.to_instruction has a bug
            # when circuit contains classical registers and conditionals
            circ = circ.compose(self._circuit, circ_qubits, circ_clbits)

            # Add tomography measurement
            meas_circ = self._meas_circ_basis.circuit(meas_element)
            circ.barrier(meas_qubits)
            circ.append(meas_circ, meas_qubits)
            circ.measure(meas_qubits, meas_clbits)

            # Add metadata
            circ.metadata = metadata
            circuits.append(circ)
        return circuits

    def _basis_indices(self):
        """Return list of basis element indices"""
        basis_indices = self.experiment_options.basis_indices
        if basis_indices is not None:
            return basis_indices

        meas_size = len(self._meas_circ_basis)
        num_meas = len(self._meas_qubits) if self._meas_qubits else self.num_qubits
        meas_elements = product(range(meas_size), repeat=num_meas)
        if self._prep_circ_basis:
            prep_size = len(self._prep_circ_basis)
            num_prep = len(self._prep_qubits) if self._prep_qubits else self.num_qubits
            prep_elements = product(range(prep_size), repeat=num_prep)
        else:
            prep_elements = [None]

        return product(prep_elements, meas_elements)

    @staticmethod
    def _permute_circuit(
        circuit: QuantumCircuit,
        measurement_qubits: Optional[Sequence[int]] = None,
        preparation_qubits: Optional[Sequence[int]] = None,
    ):
        """Permute circuit qubits.

        This permutes the circuit so that the specified preparation and measurement
        qubits correspond to input and output qubits [0, ..., N-1] respectively
        for the returned circuit.
        """
        if measurement_qubits is None and preparation_qubits is None:
            return circuit

        total_qubits = circuit.num_qubits
        total_clbits = circuit.num_clbits
        if total_clbits:
            perm_circ = QuantumCircuit(total_qubits, total_clbits)
        else:
            perm_circ = QuantumCircuit(total_qubits)

        # Apply permutation to put prep qubits as [0, ..., M-1]
        if preparation_qubits:
            prep_qargs = list(preparation_qubits)
            if len(preparation_qubits) != total_qubits:
                prep_qargs += [i for i in range(total_qubits) if i not in preparation_qubits]
            perm_circ.append(Permutation(total_qubits, prep_qargs).inverse(), range(total_qubits))

        # Apply original circuit
        if total_clbits:
            perm_circ = perm_circ.compose(circuit, range(total_qubits), range(total_clbits))
        else:
            perm_circ = perm_circ.compose(circuit, range(total_qubits))

        # Apply permutation to put meas qubits as [0, ..., M-1]
        if measurement_qubits:
            meas_qargs = list(measurement_qubits)
            if len(measurement_qubits) != total_qubits:
                meas_qargs += [i for i in range(total_qubits) if i not in measurement_qubits]
            perm_circ.append(Permutation(total_qubits, meas_qargs), range(total_qubits))

        return perm_circ

    @classmethod
    def _target_quantum_state(
        cls, circuit: QuantumCircuit, measurement_qubits: Optional[Sequence[int]] = None
    ):
        """Return the state tomography target"""
        # Check if circuit contains measure instructions
        # If so we cannot return target state
        circuit_ops = circuit.count_ops()
        if "measure" in circuit_ops:
            return None

        perm_circ = cls._permute_circuit(circuit, measurement_qubits=measurement_qubits)

        try:
            if "reset" in circuit_ops or "kraus" in circuit_ops or "superop" in circuit_ops:
                state = qi.DensityMatrix(perm_circ)
            else:
                state = qi.Statevector(perm_circ)
        except QiskitError:
            # Circuit couldn't be simulated
            return None

        total_qubits = circuit.num_qubits
        if measurement_qubits:
            num_meas = len(measurement_qubits)
        else:
            num_meas = total_qubits
        if num_meas == total_qubits:
            return state

        # Trace out non-measurement qubits
        tr_qargs = range(num_meas, total_qubits)
        return qi.partial_trace(state, tr_qargs)

    @classmethod
    def _target_quantum_channel(
        cls,
        circuit: QuantumCircuit,
        measurement_qubits: Optional[Sequence[int]] = None,
        preparation_qubits: Optional[Sequence[int]] = None,
    ):
        """Return the process tomography target"""
        # Check if circuit contains measure instructions
        # If so we cannot return target state
        circuit_ops = circuit.count_ops()
        if "measure" in circuit_ops:
            return None

        perm_circ = cls._permute_circuit(
            circuit, measurement_qubits=measurement_qubits, preparation_qubits=preparation_qubits
        )
        try:
            if "reset" in circuit_ops or "kraus" in circuit_ops or "superop" in circuit_ops:
                channel = qi.Choi(perm_circ)
            else:
                channel = qi.Operator(perm_circ)
        except QiskitError:
            # Circuit couldn't be simulated
            return None

        total_qubits = circuit.num_qubits
        if measurement_qubits:
            num_meas = len(measurement_qubits)
        else:
            num_meas = total_qubits
        if preparation_qubits:
            num_prep = len(preparation_qubits)
        else:
            num_prep = total_qubits

        if num_prep == total_qubits and num_meas == total_qubits:
            return channel

        # Trace out non-measurement subsystems
        tr_qargs = []
        if preparation_qubits:
            tr_qargs += list(range(num_prep, total_qubits))
        if measurement_qubits:
            tr_qargs += list(range(total_qubits + num_meas, 2 * total_qubits))

        chan_state = qi.Statevector(np.ravel(channel, order="F"))
        chan_state = qi.partial_trace(chan_state, tr_qargs) / 2 ** (total_qubits - num_meas)
        channel = qi.Choi(chan_state.data, input_dims=[2] * num_prep, output_dims=[2] * num_meas)
        return channel<|MERGE_RESOLUTION|>--- conflicted
+++ resolved
@@ -83,13 +83,8 @@
         """
         # Initialize BaseExperiment
         if qubits is None:
-<<<<<<< HEAD
             qubits = range(circuit.num_qubits)
-        super().__init__(qubits)
-=======
-            qubits = circuit.num_qubits
         super().__init__(qubits, backend=backend)
->>>>>>> 466ac730
 
         # Get the target tomography circuit
         if isinstance(circuit, QuantumCircuit):
