--- conflicted
+++ resolved
@@ -19,16 +19,12 @@
 from qiskit.providers.options import Options
 from qiskit.exceptions import QiskitError
 
-<<<<<<< HEAD
 from qiskit.providers.experiment import AnalysisResultV1
 
 from .experiment_data import ExperimentData
-=======
-from qiskit_experiments.experiment_data import ExperimentData, AnalysisResult
 
 # pylint: disable = unused-import
 from qiskit_experiments.matplotlib import pyplot
->>>>>>> 0a68971f
 
 
 class BaseAnalysis(ABC):
@@ -74,17 +70,9 @@
                      supported options.
 
         Returns:
-<<<<<<< HEAD
-            AnalysisResultV1: the output of the analysis that produces a
-                              single result.
             List[AnalysisResultV1]: the output for analysis that produces
                                     multiple results.
-            tuple: If ``return_figures=True`` the output is a pair
-=======
-            List[AnalysisResult]: the output for analysis that produces
-                                  multiple results.
             Tuple: If ``return_figures=True`` the output is a pair
->>>>>>> 0a68971f
                    ``(analysis_results, figures)`` where  ``analysis_results``
                    may be a single or list of :class:`AnalysisResultV1` objects, and
                    ``figures`` may be None, a single figure, or a list of figures.
@@ -97,10 +85,7 @@
                 f"Invalid experiment data type, expected {self.__experiment_data__.__name__}"
                 f" but received {type(experiment_data).__name__}"
             )
-<<<<<<< HEAD
 
-        analysis_results, figures = self._run_analysis(experiment_data, **options)
-=======
         # Get analysis options
         analysis_options = self._default_options()
         analysis_options.update_options(**options)
@@ -114,7 +99,6 @@
         except Exception as ex:
             analysis_results = AnalysisResult(success=False, error_message=ex)
             figures = None
->>>>>>> 0a68971f
 
         # Save to experiment data
         if save:
@@ -133,13 +117,8 @@
 
     @abstractmethod
     def _run_analysis(
-<<<<<<< HEAD
-        self, data: ExperimentData, **options
-    ) -> Tuple[List[AnalysisResultV1], List["matplotlib.figure.Figure"]]:
-=======
         self, experiment_data: ExperimentData, **options
-    ) -> Tuple[List[AnalysisResult], List["pyplot.Figure"]]:
->>>>>>> 0a68971f
+    ) -> Tuple[List[AnalysisResultV1], List["pyplot.Figure"]]:
         """Run analysis on circuit data.
 
         Args:
@@ -149,15 +128,8 @@
                      can override these.
 
         Returns:
-<<<<<<< HEAD
-            tuple: A pair ``(analysis_results, figures)`` where
-                   ``analysis_results`` may be a single or list of
-                   AnalysisResultV1 objects, and ``figures`` is a list of any
-                   figures for the experiment.
-=======
             A pair ``(analysis_results, figures)`` where ``analysis_results``
-            may be a single or list of AnalysisResult objects, and ``figures``
+            may be a single or list of AnalysisResultV1 objects, and ``figures``
             is a list of any figures for the experiment.
->>>>>>> 0a68971f
         """
         pass