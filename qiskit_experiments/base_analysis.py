--- conflicted
+++ resolved
@@ -16,21 +16,12 @@
 from abc import ABC, abstractmethod
 from typing import List, Tuple
 
-<<<<<<< HEAD
+from qiskit.exceptions import QiskitError
 from qiskit.providers.options import Options
 from qiskit.providers.experiment import AnalysisResultV1
 
-from .experiment_data import ExperimentData
-
-# pylint: disable = unused-import
-from qiskit_experiments.matplotlib import pyplot
-=======
-from qiskit.exceptions import QiskitError
-from qiskit.providers.options import Options
-
 from qiskit_experiments.exceptions import AnalysisError
-from qiskit_experiments.experiment_data import ExperimentData, AnalysisResult
->>>>>>> e8f7f5d6
+from qiskit_experiments.experiment_data import ExperimentData, ResultDict
 
 
 class BaseAnalysis(ABC):
@@ -98,19 +89,8 @@
         analysis_options = analysis_options.__dict__
 
         # Run analysis
-<<<<<<< HEAD
         # pylint: disable=broad-except
         analysis_results, figures = self._run_analysis(experiment_data, **analysis_options)
-=======
-        try:
-            analysis_results, figures = self._run_analysis(experiment_data, **analysis_options)
-            for res in analysis_results:
-                if "success" not in res:
-                    res["success"] = True
-        except AnalysisError as ex:
-            analysis_results = [AnalysisResult(success=False, error_message=ex)]
-            figures = None
->>>>>>> e8f7f5d6
 
         # Save to experiment data
         if save:
