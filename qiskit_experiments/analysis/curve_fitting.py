--- conflicted
+++ resolved
@@ -19,10 +19,11 @@
 import numpy as np
 import scipy.optimize as opt
 from qiskit_experiments.exceptions import AnalysisError
+from qiskit_experiments.base_analysis import ResultDict
 from qiskit_experiments.analysis.data_processing import filter_data
 
 
-class CurveAnalysisResult(AnalysisResult):
+class CurveAnalysisResult(ResultDict):
     """Analysis data container for curve fit analysis.
 
     Class Attributes:
@@ -78,11 +79,7 @@
     sigma: Optional[np.ndarray] = None,
     bounds: Optional[Union[Dict[str, Tuple[float, float]], Tuple[np.ndarray, np.ndarray]]] = None,
     **kwargs,
-<<<<<<< HEAD
-) -> Dict:
-=======
 ) -> CurveAnalysisResult:
->>>>>>> e8f7f5d6
     r"""Perform a non-linear least squares to fit
 
     This solves the optimization problem
@@ -203,11 +200,7 @@
         "xrange": xdata_range,
     }
 
-<<<<<<< HEAD
-    return result
-=======
     return CurveAnalysisResult(result)
->>>>>>> e8f7f5d6
 
 
 def multi_curve_fit(
@@ -220,11 +213,7 @@
     weights: Optional[np.ndarray] = None,
     bounds: Optional[Union[Dict[str, Tuple[float, float]], Tuple[np.ndarray, np.ndarray]]] = None,
     **kwargs,
-<<<<<<< HEAD
-) -> Dict:
-=======
 ) -> CurveAnalysisResult:
->>>>>>> e8f7f5d6
     r"""Perform a linearized multi-objective non-linear least squares fit.
 
     This solves the optimization problem
