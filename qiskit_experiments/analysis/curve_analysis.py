# This code is part of Qiskit.
#
# (C) Copyright IBM 2021.
#
# This code is licensed under the Apache License, Version 2.0. You may
# obtain a copy of this license in the LICENSE.txt file in the root directory
# of this source tree or at http://www.apache.org/licenses/LICENSE-2.0.
#
# Any modifications or derivative works of this code must retain this
# copyright notice, and modified files need to carry a notice indicating
# that they have been altered from the originals.

"""
Analysis class for curve fitting.
"""
# pylint: disable=invalid-name

import dataclasses
import inspect
import functools
from typing import Any, Dict, List, Tuple, Callable, Union, Optional

import numpy as np
from qiskit.providers.options import Options

from qiskit_experiments.analysis import plotting
from qiskit_experiments.analysis.curve_fitting import multi_curve_fit, CurveAnalysisResult
from qiskit_experiments.analysis.data_processing import probability
from qiskit_experiments.analysis.utils import get_opt_value, get_opt_error
from qiskit_experiments.base_analysis import BaseAnalysis
from qiskit_experiments.data_processing import DataProcessor
from qiskit_experiments.data_processing.exceptions import DataProcessorError
from qiskit_experiments.exceptions import AnalysisError
from qiskit_experiments.experiment_data import ExperimentData
from qiskit_experiments.database_service import DbAnalysisResultV1
from qiskit_experiments.database_service.device_component import Qubit
from qiskit_experiments.matplotlib import requires_matplotlib


@dataclasses.dataclass(frozen=True)
class SeriesDef:
    """Description of curve."""

    # Arbitrary callback to define the fit function. First argument should be x.
    fit_func: Callable

    # Keyword dictionary to define the series with circuit metadata
    filter_kwargs: Dict[str, Any] = dataclasses.field(default_factory=dict)

    # Name of this series. This name will appear in the figure and raw x-y value report.
    name: str = "Series-0"

    # Color of this line.
    plot_color: str = "black"

    # Symbol to represent data points of this line.
    plot_symbol: str = "o"


@dataclasses.dataclass(frozen=True)
class CurveData:
    """Set of extracted experiment data."""

    label: str
    x: np.ndarray
    y: np.ndarray
    y_err: np.ndarray
    data_index: Union[np.ndarray, int]
    metadata: np.ndarray = None


class CurveAnalysis(BaseAnalysis):
    """A base class for curve fit type analysis.

    The subclasses can override class attributes to define the behavior of
    data extraction and fitting. This docstring describes how code developers can
    create a new curve fit analysis subclass inheriting from this base class.

    Class Attributes:

        __series__: A set of data points that will be fit to the same parameters
            in the fit function. If this analysis contains multiple curves,
            the same number of series definitions should be listed.
            Each series definition is SeriesDef element, that may be initialized with:

                fit_func: The function to which the data will be fit.
                filter_kwargs: Circuit metadata key and value associated with this curve.
                    The data points of the curve are extracted from ExperimentData based on
                    this information.
                name: Name of the curve. This is arbitrary data field, but should be unique.
                plot_color: String color representation of this series in the plot.
                plot_symbol: String formatter of the scatter of this series in the plot.

            See the Examples below for more details.


    Examples:

        A fitting for single exponential decay curve
        ============================================

        In this type of experiment, the analysis deals with a single curve.
        Thus filter_kwargs and series name are not necessary defined.

        .. code-block::

            class AnalysisExample(CurveAnalysis):

                __series__ = [
                    SeriesDef(
                        fit_func=lambda x, p0, p1, p2:
                            exponential_decay(x, amp=p0, lamb=p1, baseline=p2),
                    ),
                ]


        A fitting for two exponential decay curve with partly shared parameter
        ======================================================================

        In this type of experiment, the analysis deals with two curves.
        We need a __series__ definition for each curve, and filter_kwargs should be
        properly defined to separate each curve series.

        .. code-block::

            class AnalysisExample(CurveAnalysis):

                __series__ = [
                    SeriesDef(
                        name="my_experiment1",
                        fit_func=lambda x, p0, p1, p2, p3:
                            exponential_decay(x, amp=p0, lamb=p1, baseline=p3),
                        filter_kwargs={"experiment": 1},
                        plot_color="red",
                        plot_symbol="^",
                    ),
                    SeriesDef(
                        name="my_experiment2",
                        fit_func=lambda x, p0, p1, p2, p3:
                            exponential_decay(x, amp=p0, lamb=p2, baseline=p3),
                        filter_kwargs={"experiment": 2},
                        plot_color="blue",
                        plot_symbol="o",
                    ),
                ]

        In this fit model, we have 4 parameters `p0, p1, p2, p3` and both series share
        `p0` and `p3` as `amp` and `baseline` of the `exponential_decay` fit function.
        Parameter `p1` (`p2`) is only used by `my_experiment1` (`my_experiment2`).
        Both series have same fit function in this example.

        A fitting for two trigonometric curves with the same parameter
        ==============================================================

        In this type of experiment, the analysis deals with two different curves.
        However the parameters are shared with both functions.

        .. code-block::

            class AnalysisExample(CurveAnalysis):

                __series__ = [
                    SeriesDef(
                        name="my_experiment1",
                        fit_func=lambda x, p0, p1, p2, p3:
                            cos(x, amp=p0, freq=p1, phase=p2, baseline=p3),
                        filter_kwargs={"experiment": 1},
                        plot_color="red",
                        plot_symbol="^",
                    ),
                    SeriesDef(
                        name="my_experiment2",
                        fit_func=lambda x, p0, p1, p2, p3:
                            sin(x, amp=p0, freq=p1, phase=p2, baseline=p3),
                        filter_kwargs={"experiment": 2},
                        plot_color="blue",
                        plot_symbol="o",
                    ),
                ]

        In this fit model, we have 4 parameters `p0, p1, p2, p3` and both series share
        all parameters. However, these series have different fit curves, i.e.
        `my_experiment1` (`my_experiment2`) uses the `cos` (`sin`) fit function.


        A fitting with fixed parameter
        ==============================

        In this type of experiment, we can provide fixed fit function parameter.
        This parameter should be assigned via analysis options
        and not passed to the fitter function.

        .. code-block::

            class AnalysisExample(CurveAnalysis):

                __series__ = [
                    SeriesDef(
                        fit_func=lambda x, p0, p1, p2:
                            exponential_decay(x, amp=p0, lamb=p1, baseline=p2),
                    ),
                ]

                __fixed_parameters__ = ["p1"]

        You can add arbitrary number of parameters to the class variable
        ``__fixed_parameters__`` from the fit function arguments.
        This parameter should be defined with the fit functions otherwise the analysis
        instance cannot be created. In above example, parameter ``p1`` should be also
        defined in the analysis options. This parameter will be excluded from the fit parameters
        and thus will not appear in the analysis result.

    Notes:
        This CurveAnalysis class provides several private methods that subclasses can override.

        - Customize figure generation:
            Override :meth:`~self._create_figures`. For example, here you can create
            arbitrary number of new figures or upgrade the default figure appearance.

        - Customize pre-data processing:
            Override :meth:`~self._format_data`. For example, here you can apply smoothing
            to y values, remove outlier, or apply filter function to the data.

        - Customize post-analysis data processing:
            Override :meth:`~self._post_analysis`. For example, here you can
            calculate new entity from fit values, such as EPC of RB experiment.

        - Customize fitting options:
            Override :meth:`~self._setup_fitting`. For example, here you can
            calculate initial guess from experiment data and setup fitter options.

        See docstring of each method for more details.

        Note that other private methods are not expected to be overridden.
        If you forcibly override these methods, the behavior of analysis logic is not well tested
        and we cannot guarantee it works as expected (you may suffer from bugs).
        Instead, you can open an issue in qiskit-experiment github to upgrade this class
        with proper unittest framework.

        https://github.com/Qiskit/qiskit-experiments/issues
    """

    #: List[SeriesDef]: List of mapping representing a data series
    __series__ = None

    #: List[str]: Fixed parameter in fit function. Value should be set to the analysis options.
    __fixed_parameters__ = None

    def __new__(cls) -> "CurveAnalysis":
        """Parse series data if all fit functions have the same argument.

        Raises:
            AnalysisError:
                - When fit functions have different argument.

        Returns:
            CurveAnalysis instance with validated series definitions.
        """
        obj = object.__new__(cls)

        fsigs = set()
        for series_def in obj.__series__:
            fsigs.add(inspect.signature(series_def.fit_func))
        if len(fsigs) > 1:
            raise AnalysisError(
                "Fit functions specified in the series definition have "
                "different function signature. They should receive "
                "the same parameter set for multi-objective function fit."
            )

        # remove the first function argument. this is usually x, i.e. not a fit parameter.
        fit_params = list(list(fsigs)[0].parameters.keys())[1:]

        # remove fixed parameters
        if obj.__fixed_parameters__ is not None:
            for fixed_param in obj.__fixed_parameters__:
                try:
                    fit_params.remove(fixed_param)
                except ValueError as ex:
                    raise AnalysisError(
                        f"Defined fixed parameter {fixed_param} is not a fit function argument."
                        "Update series definition to ensure the parameter name is defined with "
                        f"fit functions. Currently available parameters are {fit_params}."
                    ) from ex
        obj.__fit_params = fit_params

        return obj

    def __init__(self):
        """Initialize data fields that are privately accessed by methods."""

        #: Dict[str, Any]: Experiment metadata
        self.__experiment_metadata = None

        #: List[CurveData]: Processed experiment data set.
        self.__processed_data_set = list()

        # Add expected options to instance variable so that every method can access to.
        for key in self._default_options().__dict__:
            setattr(self, f"__{key}", None)

    @classmethod
    def _default_options(cls):
        """Return default analysis options.

        Options:
            curve_fitter: A callback function to perform fitting with formatted data.
                This function should have signature:

                .. code-block::

                    def curve_fitter(
                        funcs: List[Callable],
                        series: ndarray,
                        xdata: ndarray,
                        ydata: ndarray,
                        p0: ndarray,
                        sigma: Optional[ndarray],
                        weights: Optional[ndarray],
                        bounds: Optional[
                            Union[Dict[str, Tuple[float, float]], Tuple[ndarray, ndarray]]
                        ],
                    ) -> CurveAnalysisResult:

                See :func:`~qiskit_experiment.analysis.multi_curve_fit` for example.
            data_processor: A callback function to format experiment data.
                This function should have signature:

                .. code-block::

                    def data_processor(data: Dict[str, Any]) -> Tuple[float, float]

                This can be a :class:`~qiskit_experiment.data_processing.DataProcessor`
                instance that defines the `self.__call__` method.
            normalization: Set ``True`` to normalize y values within range [-1, 1].
            p0: Array-like or dictionary of initial parameters.
            bounds: Array-like or dictionary of (min, max) tuple of fit parameter boundaries.
            x_key: Circuit metadata key representing a scanned value.
            plot: Set ``True`` to create figure for fit result.
            axis: Optional. A matplotlib axis object to draw.
            xlabel: X label of fit result figure.
            ylabel: Y label of fit result figure.
            fit_reports: Mapping of fit parameters and representation in the fit report.
            return_data_points: Set ``True`` to return formatted XY data.
        """
        return Options(
            curve_fitter=multi_curve_fit,
            data_processor=probability(outcome="1"),
            normalization=False,
            p0=None,
            bounds=None,
            x_key="xval",
            plot=True,
            axis=None,
            xlabel=None,
            ylabel=None,
            ylim=None,
            fit_reports=None,
            return_data_points=False,
        )

    @requires_matplotlib
    def _create_figures(self, result_data: Dict) -> List["Figure"]:
        """Create new figures with the fit result and raw data.

        Subclass can override this method to create different type of figures.

        Note:
            The ``requires_matplotlib`` decorator is needed to ensure this method
            works with ``DbExperimentData``.

        Args:
            result_data: Result containing fit parameters.

        Returns:
            List of figures.
        """
        fit_available = all(key in result_data for key in ("popt", "popt_err", "xrange"))

        axis = self._get_option("axis")
        if axis is None:
            figure = plotting.pyplot.figure(figsize=(8, 5))
            axis = figure.subplots(nrows=1, ncols=1)
        else:
            figure = axis.get_figure()

        ymin, ymax = np.inf, -np.inf
        for series_def in self.__series__:

            # plot raw data

            curve_data_raw = self._data(series_name=series_def.name, label="raw_data")
            ymin = min(ymin, *curve_data_raw.y)
            ymax = max(ymax, *curve_data_raw.y)
            plotting.plot_scatter(xdata=curve_data_raw.x, ydata=curve_data_raw.y, ax=axis, zorder=0)

            # plot formatted data

            curve_data_fit = self._data(series_name=series_def.name, label="fit_ready")
            if np.all(np.isnan(curve_data_fit.y_err)):
                sigma = None
            else:
                sigma = np.nan_to_num(curve_data_fit.y_err)

            plotting.plot_errorbar(
                xdata=curve_data_fit.x,
                ydata=curve_data_fit.y,
                sigma=sigma,
                ax=axis,
                label=series_def.name,
                marker=series_def.plot_symbol,
                color=series_def.plot_color,
                zorder=1,
                linestyle="",
            )

            # plot fit curve

            if fit_available:
                plotting.plot_curve_fit(
                    func=series_def.fit_func,
                    result=result_data,
                    ax=axis,
                    color=series_def.plot_color,
                    zorder=2,
                )

        # format axis

        if len(self.__series__) > 1:
            axis.legend(loc="center right")
        axis.set_xlabel(self._get_option("xlabel"), fontsize=16)
        axis.set_ylabel(self._get_option("ylabel"), fontsize=16)
        axis.tick_params(labelsize=14)
        axis.grid(True)

        # automatic scaling y axis by actual data point.
        # note that y axis will be scaled by confidence interval by default.
        # sometimes we cannot see any data point if variance of parameters is too large.

        height = ymax - ymin
        axis.set_ylim(ymin - 0.1 * height, ymax + 0.1 * height)

        # write analysis report

        fit_reports = self._get_option("fit_reports")
        if fit_reports and fit_available:
            # write fit status in the plot
            analysis_description = ""
            for par_name, label in fit_reports.items():
                try:
                    # fit value
                    pval = get_opt_value(result_data, par_name)
                    perr = get_opt_error(result_data, par_name)
                except ValueError:
                    # maybe post processed value
                    pval = result_data[par_name]
                    perr = result_data[f"{par_name}_err"]
                analysis_description += f"{label} = {pval: .3e}\u00B1{perr: .3e}\n"
            chisq = result_data["reduced_chisq"]
            analysis_description += f"Fit \u03C7-squared = {chisq: .4f}"

            report_handler = axis.text(
                0.60,
                0.95,
                analysis_description,
                ha="center",
                va="top",
                size=14,
                transform=axis.transAxes,
            )

            bbox_props = dict(boxstyle="square, pad=0.3", fc="white", ec="black", lw=1, alpha=0.8)
            report_handler.set_bbox(bbox_props)

        return [figure]

    def _setup_fitting(self, **options) -> Union[Dict[str, Any], List[Dict[str, Any]]]:
        """An analysis subroutine that is called to set fitter options.

        Subclasses can override this method to provide their own fitter options
        such as initial guesses.

        Create initial guesses from the experimental data provided by the ``self._data()`` method.
        If there are multiple series, you can get a specific series
        by specifying its ``series_name``.
        This function returns a ``CurveData`` instance, which is the `dataclass`
        containing x values `.x`, y values `.y`, and  sigma values `.y_err`.

        You can also access the defined analysis options with the ``self._get_option``.
        For example:

        .. code-block::

            curve_data = self._data(series_name="my_experiment1")

            if self._get_option("my_option1") == "abc":
                p0 = my_guess_function(curve_data.x, curve_data.y, ...)
                bounds = ...
            else:
                p0 = ...
                bounds = ...

            return {"p0": p0, "bounds": bounds}

        Note that this subroutine can generate multiple fit options.
        If multiple options are provided, fitter runs multiple times for each fit option,
        and find the best result measured by the reduced chi-squared value.

        .. code-block::

            fit_1 = {"p0": p0_1, "bounds": bounds, "extra_fit_parameter": "option1"}
            fit_2 = {"p0": p0_2, "bounds": bounds, "extra_fit_parameter": "option2"}

            return [fit_1, fit_2]

        Note that you can also change fitter options (not only initial guesses) in each
        fit condition. This might be convenient to fit parameter with multiple fit algorithms
        or different fitting options. By default, this class uses `scipy.curve_fit`
        as the fitter function. See Scipy API docs for more fitting option details.

        Args:
            options: User provided extra options that are not defined in default options.

        Returns:
            List of FitOptions that are passed to fitter function.
        """
        fit_options = {"p0": self._get_option("p0"), "bounds": self._get_option("bounds")}
        fit_options.update(options)

        return fit_options

    def _format_data(self, data: CurveData) -> CurveData:
        """An optional subroutine to perform data pre-processing.

        Subclasses can override this method to apply pre-precessing to data values to fit.
        Otherwise the analysis uses extracted data values as-is.

        For example,

        - Apply smoothing to y values to deal with noisy observed values
        - Remove redundant data points (outlier)
        - Apply frequency filter function

        etc...

        .. note::

            The data returned by this method should have the label "fit_ready".

        Returns:
            Formatted CurveData instance.
        """
        return CurveData(
            label="fit_ready",
            x=data.x,
            y=data.y,
            y_err=data.y_err,
            data_index=data.data_index,
            metadata=data.metadata,
        )

    def _post_analysis(self, result_data: Dict) -> Dict:
        """Calculate new quantity from the fit result.

        Subclasses can override this method to do post analysis.

        Args:
            result_data: Result containing fit result.

        Returns:
            New CurveAnalysisResult instance containing the result of post analysis.
        """
        return result_data

    def _extract_curves(
        self, experiment_data: ExperimentData, data_processor: Union[Callable, DataProcessor]
    ):
        """Extract curve data from experiment data.

        This method internally populate two type of curve data.

        - raw_data:

            This is the data directly obtained from the experiment data.
            You can access to this data with ``self._data(label="raw_data")``.

        - fit_ready:

            This is the formatted data created  pre-processing defined by
            `self._format_data()` method. This method is implemented by subclasses.
            You can access to this data with ``self._data(label="fit_ready")``.

        If multiple series exists, you can optionally specify ``series_name`` in
        ``self._data`` method to filter data in the target series.

        .. notes::
            The target metadata properties to define each curve entry is described by
            the class attribute __series__ (see `filter_kwargs`).

        Args:
            experiment_data: ExperimentData object to fit parameters.
            data_processor: A callable or DataProcessor instance to format data into numpy array.
                This should take list of dictionary and returns two tuple of float values
                that represent a y value and an error of it.
        Raises:
            DataProcessorError: When `x_key` specified in the analysis option is not
                defined in the circuit metadata.
            AnalysisError: When formatted data has the label other than fit_ready.
        """
        self.__processed_data_set = list()

        def _is_target_series(datum, **filters):
            try:
                return all(datum["metadata"][key] == val for key, val in filters.items())
            except KeyError:
                return False

        # Extract X, Y, Y_sigma data
        data = experiment_data.data()

        x_key = self._get_option("x_key")
        try:
            x_values = [datum["metadata"][x_key] for datum in data]
        except KeyError as ex:
            raise DataProcessorError(
                f"X value key {x_key} is not defined in circuit metadata."
            ) from ex

        if isinstance(data_processor, DataProcessor):
            y_values, y_sigmas = data_processor(data)
            if y_sigmas is None:
                y_sigmas = np.full(y_values.shape, np.nan)
        else:
            y_values, y_sigmas = zip(*map(data_processor, data))

        # Store metadata
        metadata = np.asarray([datum["metadata"] for datum in data], dtype=object)

        # Format data
        x_values = np.asarray(x_values, dtype=float)
        y_values = np.asarray(y_values, dtype=float)
        y_sigmas = np.asarray(y_sigmas, dtype=float)

        # Find series (invalid data is labeled as -1)
        data_index = np.full(x_values.size, -1, dtype=int)
        for idx, series_def in enumerate(self.__series__):
            data_matched = np.asarray(
                [_is_target_series(datum, **series_def.filter_kwargs) for datum in data], dtype=bool
            )
            data_index[data_matched] = idx

        # Store raw data
        raw_data = CurveData(
            label="raw_data",
            x=x_values,
            y=y_values,
            y_err=y_sigmas,
            data_index=data_index,
            metadata=metadata,
        )
        self.__processed_data_set.append(raw_data)

        # Format raw data
        formatted_data = self._format_data(raw_data)
        if formatted_data.label != "fit_ready":
            raise AnalysisError(f"Not expected data label {formatted_data.label} != fit_ready.")
        self.__processed_data_set.append(formatted_data)

    def _format_fit_options(self, **fitter_options) -> Dict[str, Any]:
        """Format fitting option args to dictionary of parameter names.

        Args:
            fitter_options: Fit options generated by `self._setup_fitting`.

        Returns:
            Formatted fit options.

        Raises:
            AnalysisError:
                - When fit functions have different signature.
                - When fit option is dictionary but key doesn't match with parameter names.
                - When initial guesses are not provided.
                - When fit option is array but length doesn't match with parameter number.
        """
        # Validate dictionary keys
        def _check_keys(parameter_name):
            named_values = fitter_options[parameter_name]
            if not named_values.keys() == set(self.__fit_params):
                raise AnalysisError(
                    f"Fitting option `{parameter_name}` doesn't have the "
                    f"expected parameter names {','.join(self.__fit_params)}."
                )

        # Convert array into dictionary
        def _dictionarize(parameter_name):
            parameter_array = fitter_options[parameter_name]
            if len(parameter_array) != len(self.__fit_params):
                raise AnalysisError(
                    f"Value length of fitting option `{parameter_name}` doesn't "
                    "match with the length of expected parameters. "
                    f"{len(parameter_array)} != {len(self.__fit_params)}."
                )
            return dict(zip(self.__fit_params, parameter_array))

        if fitter_options.get("p0", None):
            if isinstance(fitter_options["p0"], dict):
                _check_keys("p0")
            else:
                fitter_options["p0"] = _dictionarize("p0")
        else:
            # p0 should be defined
            raise AnalysisError("Initial guess p0 is not provided to the fitting options.")

        if fitter_options.get("bounds", None):
            if isinstance(fitter_options["bounds"], dict):
                _check_keys("bounds")
            else:
                fitter_options["bounds"] = _dictionarize("bounds")
        else:
            # bounds are optional
            fitter_options["bounds"] = {par: (-np.inf, np.inf) for par in self.__fit_params}

        return fitter_options

    @property
    def _experiment_type(self) -> str:
        """Return type of experiment."""
        try:
            return self.__experiment_metadata["experiment_type"]
        except (TypeError, KeyError):
            # Ignore experiment metadata is not set or key is not found
            return None

    @property
    def _num_qubits(self) -> int:
        """Getter for qubit number."""
        try:
            return self.__experiment_metadata["num_qubits"]
        except (TypeError, KeyError):
            # Ignore experiment metadata is not set or key is not found
            return None

    @property
    def _physical_qubits(self) -> List[int]:
        """Getter for physical qubit indices."""
        try:
            return list(self.__experiment_metadata["physical_qubits"])
        except (TypeError, KeyError):
            # Ignore experiment metadata is not set or key is not found
            return None

    def _experiment_options(self, index: int = -1) -> Dict[str, Any]:
        """Return the experiment options of given job index.

        Args:
            index: Index of job metadata to extract. Default to -1 (latest).

        Returns:
            Experiment options. This option is used for circuit generation.
        """
        try:
            return self.__experiment_metadata["job_metadata"][index]["experiment_options"]
        except (TypeError, KeyError, IndexError):
            # Ignore experiment metadata or job metadata is not set or key is not found
            return None

    def _analysis_options(self, index: int = -1) -> Dict[str, Any]:
        """Returns the analysis options of given job index.

        Args:
            index: Index of job metadata to extract. Default to -1 (latest).

        Returns:
            Analysis options. This option is used for analysis.
        """
        try:
            return self.__experiment_metadata["job_metadata"][index]["analysis_options"]
        except (TypeError, KeyError, IndexError):
            # Ignore experiment metadata or job metadata is not set or key is not found
            return None

    def _run_options(self, index: int = -1) -> Dict[str, Any]:
        """Returns the run options of given job index.

        Args:
            index: Index of job metadata to extract. Default to -1 (latest).

        Returns:
            Run options. This option is used for backend execution.
        """
        try:
            return self.__experiment_metadata["job_metadata"][index]["run_options"]
        except (TypeError, KeyError, IndexError):
            # Ignore experiment metadata or job metadata is not set or key is not found
            return None

    def _transpile_options(self, index: int = -1) -> Dict[str, Any]:
        """Returns the transpile options of given job index.

        Args:
            index: Index of job metadata to extract. Default to -1 (latest).

        Returns:
            Transpile options. This option is used for circuit optimization.
        """
        try:
            return self.__experiment_metadata["job_metadata"][index]["transpile_options"]
        except (TypeError, KeyError, IndexError):
            # Ignore experiment metadata or job metadata is not set or key is not found
            return None

    def _data(
        self,
        series_name: Optional[str] = None,
        label: Optional[str] = "fit_ready",
    ) -> CurveData:
        """Getter for experiment data set.

        Args:
            series_name: Series name to search for.
            label: Label attached to data set. By default it returns "fit_ready" data.

        Returns:
            Filtered curve data set.

        Raises:
            AnalysisError: When requested series or label are not defined.
        """
        # pylint: disable = undefined-loop-variable
        for data in self.__processed_data_set:
            if data.label == label:
                break
        else:
            raise AnalysisError(f"Requested data with label {label} does not exist.")

        if series_name is None:
            return data

        for idx, series_def in enumerate(self.__series__):
            if series_def.name == series_name:
                locs = data.data_index == idx
                return CurveData(
                    label=label,
                    x=data.x[locs],
                    y=data.y[locs],
                    y_err=data.y_err[locs],
                    data_index=idx,
                    metadata=data.metadata[locs] if data.metadata is not None else None,
                )

        raise AnalysisError(f"Specified series {series_name} is not defined in this analysis.")

    def _arg_parse(self, **options) -> Dict[str, Any]:
        """Parse input kwargs with predicted input.

        Args:
            options: User-input keyword argument options.

        Returns:
            Keyword arguments that not specified in the default options.
        """
        extra_options = dict()
        for key, value in options.items():
            private_key = f"__{key}"
            if hasattr(self, private_key):
                setattr(self, private_key, value)
            else:
                extra_options[key] = value

        return extra_options

    def _get_option(self, arg_name: str) -> Any:
        """A helper function to get specified field from the input analysis options.

        Args:
            arg_name: Name of option.

        Return:
            Arbitrary object specified by the option name.

        Raises:
            AnalysisError:
                - When `arg_name` is not found in the analysis options.
        """
        try:
            return getattr(self, f"__{arg_name}")
        except AttributeError as ex:
            raise AnalysisError(
                f"The argument {arg_name} is selected but not defined. "
                "This key-value pair should be defined in the analysis option."
            ) from ex

    def _run_analysis(
        self, experiment_data: ExperimentData, **options
    ) -> Tuple[List[DbAnalysisResultV1], List["pyplot.Figure"]]:
        """Run analysis on circuit data.

        Args:
            experiment_data: the experiment data to analyze.
            options: kwarg options for analysis function.

        Returns:
            tuple: A pair ``(analysis_results, figures)`` where
                   ``analysis_results`` may be a single or list of
                   DbAnalysisResultV1 objects, and ``figures`` is a list of any
                   figures for the experiment.

        Raises:
            AnalysisError: if the analysis fails.
        """
        result_data = {"analysis_type": self.__class__.__name__}
        figures = list()

        #
        # 1. Parse arguments
        #
        if self.__fixed_parameters__ is not None and len(self.__fixed_parameters__) > 0:
            assigned_params = dict()
            # Extract fixed parameter value from analysis options
            for pname in self.__fixed_parameters__:
                try:
                    assigned_params[pname] = options.pop(pname)
                except KeyError as ex:
                    raise AnalysisError(
                        f"The value of the fixed-value parameter {pname} for the fit function "
                        f"of {self.__class__.__name__} was not found. "
                        "This value must be provided by the analysis options to run this analysis."
                    ) from ex
            # Override series definition with assigned fit functions.
            assigned_series = []
            for series_def in self.__series__:
                dict_def = dataclasses.asdict(series_def)
                dict_def["fit_func"] = functools.partial(series_def.fit_func, **assigned_params)
                assigned_series.append(SeriesDef(**dict_def))
            self.__series__ = assigned_series

        # pop arguments that are not given to fitter
        extra_options = self._arg_parse(**options)

        # get experiment metadata
        try:
<<<<<<< HEAD
            self.__qubits = experiment_data.data(0)["metadata"]["physical_qubits"]
        except KeyError:
            try:
                self.__qubits = [experiment_data.data(0)["metadata"]["qubit"]]
            except KeyError:
                pass
=======
            self.__experiment_metadata = experiment_data.metadata()
        except AttributeError:
            pass
>>>>>>> e50e2cc1

        #
        # 2. Setup data processor
        #
        data_processor = self._get_option("data_processor")
        if isinstance(data_processor, DataProcessor) and not data_processor.is_trained:
            # Qiskit DataProcessor instance. May need calibration.
            try:
                data_processor.train(data=experiment_data.data())
            except DataProcessorError as ex:
                raise AnalysisError(
                    f"DataProcessor calibration failed with error message: {str(ex)}."
                ) from ex

        #
        # 3. Extract curve entries from experiment data
        #
        try:
            self._extract_curves(experiment_data=experiment_data, data_processor=data_processor)
        except DataProcessorError as ex:
            raise AnalysisError(
                f"Data extraction and formatting failed with error message: {str(ex)}."
            ) from ex

        #
        # 4. Run fitting
        #
        try:
            curve_fitter = self._get_option("curve_fitter")
            formatted_data = self._data(label="fit_ready")

            # Generate fit options
            fit_candidates = self._setup_fitting(**extra_options)

            # Fit for each fit parameter combination
            if isinstance(fit_candidates, dict):
                # Only single initial guess
                fit_options = self._format_fit_options(**fit_candidates)
                fit_result = curve_fitter(
                    funcs=[series_def.fit_func for series_def in self.__series__],
                    series=formatted_data.data_index,
                    xdata=formatted_data.x,
                    ydata=formatted_data.y,
                    sigma=formatted_data.y_err,
                    **fit_options,
                )
                result_data.update(**fit_result)
            else:
                # Multiple initial guesses
                fit_options_candidates = [
                    self._format_fit_options(**fit_options) for fit_options in fit_candidates
                ]
                fit_results = []
                for fit_options in fit_options_candidates:
                    try:
                        fit_result = curve_fitter(
                            funcs=[series_def.fit_func for series_def in self.__series__],
                            series=formatted_data.data_index,
                            xdata=formatted_data.x,
                            ydata=formatted_data.y,
                            sigma=formatted_data.y_err,
                            **fit_options,
                        )
                        fit_results.append(fit_result)
                    except AnalysisError:
                        pass
                if len(fit_results) == 0:
                    raise AnalysisError(
                        "All initial guesses and parameter boundaries failed to fit the data. "
                        "Please provide better initial guesses or fit parameter boundaries."
                    )
                # Sort by chi squared value
                fit_results = sorted(fit_results, key=lambda r: r["reduced_chisq"])
                result_data.update(**fit_results[0])

            result_data["success"] = True

        except AnalysisError as ex:
            result_data["error_message"] = str(ex)
            result_data["success"] = False

        else:
            #
            # 5. Post-process analysis data
            #
            result_data = self._post_analysis(result_data=result_data)

        finally:
            #
            # 6. Create figures
            #
            if self._get_option("plot") and plotting.HAS_MATPLOTLIB:
                figures.extend(self._create_figures(result_data=result_data))

            #
            # 7. Optionally store raw data points
            #
            if self._get_option("return_data_points"):
                raw_data_dict = dict()
                for series_def in self.__series__:
                    series_data = self._data(series_name=series_def.name, label="raw_data")
                    raw_data_dict[series_def.name] = {
                        "xdata": series_data.x,
                        "ydata": series_data.y,
                        "sigma": series_data.y_err,
                    }
                result_data["raw_data"] = raw_data_dict

        analysis_result = CurveAnalysisResult(
            result_data=result_data,
            result_type=result_data["analysis_type"],
            device_components=[Qubit(qubit) for qubit in self.__qubits] if self.__qubits else [],
            experiment_id=experiment_data.experiment_id,
            quality=result_data.get("quality", None),
        )

        return [analysis_result], figures<|MERGE_RESOLUTION|>--- conflicted
+++ resolved
@@ -940,18 +940,9 @@
 
         # get experiment metadata
         try:
-<<<<<<< HEAD
-            self.__qubits = experiment_data.data(0)["metadata"]["physical_qubits"]
-        except KeyError:
-            try:
-                self.__qubits = [experiment_data.data(0)["metadata"]["qubit"]]
-            except KeyError:
-                pass
-=======
             self.__experiment_metadata = experiment_data.metadata()
         except AttributeError:
             pass
->>>>>>> e50e2cc1
 
         #
         # 2. Setup data processor
@@ -1063,7 +1054,7 @@
         analysis_result = CurveAnalysisResult(
             result_data=result_data,
             result_type=result_data["analysis_type"],
-            device_components=[Qubit(qubit) for qubit in self.__qubits] if self.__qubits else [],
+            device_components=[Qubit(qubit) for qubit in self._physical_qubits] if self._physical_qubits else [],
             experiment_id=experiment_data.experiment_id,
             quality=result_data.get("quality", None),
         )
