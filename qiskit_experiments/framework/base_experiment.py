# This code is part of Qiskit.
#
# (C) Copyright IBM 2021.
#
# This code is licensed under the Apache License, Version 2.0. You may
# obtain a copy of this license in the LICENSE.txt file in the root directory
# of this source tree or at http://www.apache.org/licenses/LICENSE-2.0.
#
# Any modifications or derivative works of this code must retain this
# copyright notice, and modified files need to carry a notice indicating
# that they have been altered from the originals.
"""
Base Experiment class.
"""

from abc import ABC, abstractmethod
<<<<<<< HEAD
from typing import Optional, Tuple, List, Dict, Sequence
import copy
=======
import copy
from numbers import Integral
from typing import Sequence, Optional, Tuple, List, Dict, Union
>>>>>>> 466ac730

from qiskit import transpile, assemble, QuantumCircuit
from qiskit.providers import BaseJob
from qiskit.providers.backend import Backend
from qiskit.providers.basebackend import BaseBackend as LegacyBackend
from qiskit.exceptions import QiskitError
from qiskit.qobj.utils import MeasLevel
from qiskit_experiments.framework import Options
from qiskit_experiments.framework.experiment_data import ExperimentData


class BaseExperiment(ABC):
    """Abstract base class for experiments.

    Class Attributes:

        __analysis_class__: Optional, the default Analysis class to use for
                            data analysis. If None no data analysis will be
                            done on experiment data (Default: None).
        __experiment_data__: ExperimentData class that is produced by the
                             experiment (Default: ExperimentData).
    """

    # Analysis class for experiment
    __analysis_class__ = None

    # ExperimentData class for experiment
    __experiment_data__ = ExperimentData

<<<<<<< HEAD
    def __init__(self, qubits: Sequence[int], experiment_type: Optional[str] = None):
        """Initialize the experiment object.

        Args:
            qubits: list of physical qubits for the experiment.
=======
    def __init__(
        self,
        qubits: Sequence[int],
        backend: Optional[Backend] = None,
        experiment_type: Optional[str] = None,
    ):
        """Initialize the experiment object.

        Args:
            qubits: the number of qubits or list of physical qubits for
                    the experiment.
            backend: Optional, the backend to run the experiment on.
>>>>>>> 466ac730
            experiment_type: Optional, the experiment type string.

        Raises:
            QiskitError: if qubits contains duplicates.
        """
        # Experiment identification metadata
        self._type = experiment_type if experiment_type else type(self).__name__

        # Backend
        self._backend = None
        if backend is not None:
            self._set_backend(backend)

        # Circuit parameters
        self._num_qubits = len(qubits)
        self._physical_qubits = tuple(qubits)
        if self._num_qubits != len(set(self._physical_qubits)):
            raise QiskitError("Duplicate qubits in physical qubits list.")

        # Experiment options
        self._experiment_options = self._default_experiment_options()
        self._transpile_options = self._default_transpile_options()
        self._run_options = self._default_run_options()
        self._analysis_options = self._default_analysis_options()

    @property
    def experiment_type(self) -> str:
        """Return experiment type."""
        return self._type

    @property
    def physical_qubits(self) -> Tuple[int, ...]:
        """Return the device qubits for the experiment."""
        return self._physical_qubits

    @property
    def num_qubits(self) -> int:
        """Return the number of qubits for the experiment."""
        return self._num_qubits

    @property
    def backend(self) -> Union[Backend, None]:
        """Return the backend for the experiment"""
        return self._backend

    @backend.setter
    def backend(self, backend: Union[Backend, None]) -> None:
        """Set the backend for the experiment"""
        self._set_backend(backend)

    def _set_backend(self, backend: Backend):
        """Set the backend for the experiment.

        Subclasses can override this method to extract additional
        properties from the supplied backend if required.
        """
        self._backend = backend

    def copy(self) -> "BaseExperiment":
        """Return a copy of the experiment"""
        # We want to avoid a deep copy be default for performance so we
        # need to also copy the Options structures so that if they are
        # updated on the copy they don't effect the original.
        ret = copy.copy(self)
        ret._experiment_options = copy.copy(self._experiment_options)
        ret._run_options = copy.copy(self._run_options)
        ret._transpile_options = copy.copy(self._transpile_options)
        ret._analysis_options = copy.copy(self._analysis_options)
        return ret

    def run(
        self,
        backend: Optional[Backend] = None,
        analysis: bool = True,
        **run_options,
    ) -> ExperimentData:
        """Run an experiment and perform analysis.

        Args:
            backend: Optional, the backend to run the experiment on. This
                     will override any currently set backends for the single
                     execution.
            analysis: If True run analysis on the experiment data.
            run_options: backend runtime options used for circuit execution.

        Returns:
            The experiment data object.

        Raises:
            QiskitError: if experiment is run with an incompatible existing
                         ExperimentData container.
        """
        if backend is None:
            experiment = self
        else:
            experiment = self.copy()
            experiment._set_backend(backend)
        if experiment.backend is None:
            raise QiskitError("Cannot run experiment, no backend has been set.")

        # Initialize result container
        experiment_data = experiment._initialize_experiment_data()

        # Run options
        run_opts = copy.copy(experiment.run_options)
        run_opts.update_options(**run_options)
        run_opts = run_opts.__dict__

        # Generate and transpile circuits
        transpile_opts = copy.copy(experiment.transpile_options.__dict__)
        transpile_opts["initial_layout"] = list(experiment.physical_qubits)
        circuits = transpile(experiment.circuits(), experiment.backend, **transpile_opts)
        experiment._postprocess_transpiled_circuits(circuits, **run_options)

        # Run jobs
        jobs = experiment._run_jobs(circuits, **run_opts)
        experiment_data.add_data(jobs)
        experiment._add_job_metadata(experiment_data, jobs, **run_opts)

        # Optionally run analysis
        if analysis and self.__analysis_class__ is not None:
            experiment_data.add_analysis_callback(self.run_analysis)

        # Return the ExperimentData future
        return experiment_data

    def _initialize_experiment_data(self) -> ExperimentData:
        """Initialize the return data container for the experiment run"""
        return self.__experiment_data__(experiment=self)

    def run_analysis(self, experiment_data: ExperimentData, **options) -> ExperimentData:
        """Run analysis and update ExperimentData with analysis result.

        Args:
            experiment_data: the experiment data to analyze.
            options: additional analysis options. Any values set here will
                     override the value from :meth:`analysis_options`
                     for the current run.

        Returns:
            An experiment data object containing the analysis results and figures.

        Raises:
            QiskitError: if experiment_data container is not valid for analysis.
        """
        # Get analysis options
        analysis_options = copy.copy(self.analysis_options)
        analysis_options.update_options(**options)
        analysis_options = analysis_options.__dict__

        # Run analysis
        analysis = self.analysis()
        analysis.run(experiment_data, **analysis_options)
        return experiment_data

    def _run_jobs(self, circuits: List[QuantumCircuit], **run_options) -> List[BaseJob]:
        """Run circuits on backend as 1 or more jobs."""
        # Run experiment jobs
        max_experiments = getattr(self.backend.configuration(), "max_experiments", None)
        if max_experiments and len(circuits) > max_experiments:
            # Split jobs for backends that have a maximum job size
            job_circuits = [
                circuits[i : i + max_experiments] for i in range(0, len(circuits), max_experiments)
            ]
        else:
            # Run as single job
            job_circuits = [circuits]

        # Run jobs
        jobs = []
        for circs in job_circuits:
            if isinstance(self.backend, LegacyBackend):
                qobj = assemble(circs, backend=self.backend, **run_options)
                job = self.backend.run(qobj)
            else:
                job = self.backend.run(circs, **run_options)
            jobs.append(job)
        return jobs

    @classmethod
    def analysis(cls):
        """Return the default Analysis class for the experiment."""
        if cls.__analysis_class__ is None:
            raise QiskitError(f"Experiment {cls.__name__} does not have a default Analysis class")
        # pylint: disable = not-callable
        return cls.__analysis_class__()

    @abstractmethod
    def circuits(self) -> List[QuantumCircuit]:
        """Return a list of experiment circuits.

        Returns:
            A list of :class:`QuantumCircuit`.

        .. note::
            These circuits should be on qubits ``[0, .., N-1]`` for an
            *N*-qubit experiment. The circuits mapped to physical qubits
            are obtained via the :meth:`transpiled_circuits` method.
        """
        # NOTE: Subclasses should override this method using the `options`
        # values for any explicit experiment options that effect circuit
        # generation

    @classmethod
    def _default_experiment_options(cls) -> Options:
        """Default kwarg options for experiment"""
        # Experiment subclasses should override this method to return
        # an `Options` object containing all the supported options for
        # that experiment and their default values. Only options listed
        # here can be modified later by the different methods for
        # setting options.
        return Options()

    @property
    def experiment_options(self) -> Options:
        """Return the options for the experiment."""
        return self._experiment_options

    def set_experiment_options(self, **fields):
        """Set the experiment options.

        Args:
            fields: The fields to update the options

        Raises:
            AttributeError: If the field passed in is not a supported options
        """
        for field in fields:
            if not hasattr(self._experiment_options, field):
                raise AttributeError(
                    f"Options field {field} is not valid for {type(self).__name__}"
                )
        self._experiment_options.update_options(**fields)

    @classmethod
    def _default_transpile_options(cls) -> Options:
        """Default transpiler options for transpilation of circuits"""
        # Experiment subclasses can override this method if they need
        # to set specific default transpiler options to transpile the
        # experiment circuits.
        return Options(optimization_level=0)

    @property
    def transpile_options(self) -> Options:
        """Return the transpiler options for the :meth:`run` method."""
        return self._transpile_options

    def set_transpile_options(self, **fields):
        """Set the transpiler options for :meth:`run` method.

        Args:
            fields: The fields to update the options

        Raises:
            QiskitError: if `initial_layout` is one of the fields.
        """
        if "initial_layout" in fields:
            raise QiskitError(
                "Initial layout cannot be specified as a transpile option"
                " as it is determined by the experiment physical qubits."
            )
        self._transpile_options.update_options(**fields)

    @classmethod
    def _default_run_options(cls) -> Options:
        """Default options values for the experiment :meth:`run` method."""
        return Options(meas_level=MeasLevel.CLASSIFIED)

    @property
    def run_options(self) -> Options:
        """Return options values for the experiment :meth:`run` method."""
        return self._run_options

    def set_run_options(self, **fields):
        """Set options values for the experiment  :meth:`run` method.

        Args:
            fields: The fields to update the options
        """
        self._run_options.update_options(**fields)

    @classmethod
    def _default_analysis_options(cls) -> Options:
        """Default options for analysis of experiment results."""
        # Experiment subclasses can override this method if they need
        # to set specific analysis options defaults that are different
        # from the Analysis subclass `_default_options` values.
        if cls.__analysis_class__:
            return cls.__analysis_class__._default_options()
        return Options()

    @property
    def analysis_options(self) -> Options:
        """Return the analysis options for :meth:`run` analysis."""
        return self._analysis_options

    def set_analysis_options(self, **fields):
        """Set the analysis options for :meth:`run` method.

        Args:
            fields: The fields to update the options
        """
        self._analysis_options.update_options(**fields)

    def _postprocess_transpiled_circuits(self, circuits: List[QuantumCircuit], **run_options):
        """Additional post-processing of transpiled circuits before running on backend"""
        pass

    def _metadata(self) -> Dict[str, any]:
        """Return experiment metadata for ExperimentData.

        The :meth:`_add_job_metadata` method will be called for each
        experiment execution to append job metadata, including current
        option values, to the ``job_metadata`` list.
        """
        metadata = {
            "experiment_type": self._type,
            "num_qubits": self.num_qubits,
            "physical_qubits": list(self.physical_qubits),
            "job_metadata": [],
        }
        # Add additional metadata if subclasses specify it
        for key, val in self._additional_metadata().items():
            metadata[key] = val
        return metadata

    def _additional_metadata(self) -> Dict[str, any]:
        """Add additional subclass experiment metadata.

        Subclasses can override this method if it is necessary to store
        additional experiment metadata in ExperimentData.
        """
        return {}

    def _add_job_metadata(self, experiment_data: ExperimentData, jobs: BaseJob, **run_options):
        """Add runtime job metadata to ExperimentData.

        Args:
            experiment_data: the experiment data container.
            jobs: the job objects.
            run_options: backend run options for the job.
        """
        metadata = {
            "job_ids": [job.job_id() for job in jobs],
            "experiment_options": copy.copy(self.experiment_options.__dict__),
            "transpile_options": copy.copy(self.transpile_options.__dict__),
            "analysis_options": copy.copy(self.analysis_options.__dict__),
            "run_options": copy.copy(run_options),
        }
        experiment_data._metadata["job_metadata"].append(metadata)<|MERGE_RESOLUTION|>--- conflicted
+++ resolved
@@ -14,14 +14,9 @@
 """
 
 from abc import ABC, abstractmethod
-<<<<<<< HEAD
-from typing import Optional, Tuple, List, Dict, Sequence
-import copy
-=======
 import copy
 from numbers import Integral
 from typing import Sequence, Optional, Tuple, List, Dict, Union
->>>>>>> 466ac730
 
 from qiskit import transpile, assemble, QuantumCircuit
 from qiskit.providers import BaseJob
@@ -51,13 +46,6 @@
     # ExperimentData class for experiment
     __experiment_data__ = ExperimentData
 
-<<<<<<< HEAD
-    def __init__(self, qubits: Sequence[int], experiment_type: Optional[str] = None):
-        """Initialize the experiment object.
-
-        Args:
-            qubits: list of physical qubits for the experiment.
-=======
     def __init__(
         self,
         qubits: Sequence[int],
@@ -67,10 +55,8 @@
         """Initialize the experiment object.
 
         Args:
-            qubits: the number of qubits or list of physical qubits for
-                    the experiment.
+            qubits: list of physical qubits for the experiment.
             backend: Optional, the backend to run the experiment on.
->>>>>>> 466ac730
             experiment_type: Optional, the experiment type string.
 
         Raises:
