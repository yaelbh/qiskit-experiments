--- conflicted
+++ resolved
@@ -19,9 +19,6 @@
 
 # Experiment modules
 from . import composite
-<<<<<<< HEAD
 from . import characterization
-=======
 from . import analysis
-from . import randomized_benchmarking
->>>>>>> eb170afc
+from . import randomized_benchmarking