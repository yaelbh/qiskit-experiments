--- conflicted
+++ resolved
@@ -21,14 +21,9 @@
 
 from qiskit_experiments.base_experiment import BaseExperiment
 from qiskit_experiments.base_analysis import BaseAnalysis
-<<<<<<< HEAD
-from .analysis_functions import exp_fit_fun, curve_fit_wrapper
 from qiskit.providers.experiment import AnalysisResultV1
-=======
 from qiskit_experiments.analysis.curve_fitting import process_curve_data, curve_fit
 from qiskit_experiments.analysis.data_processing import level2_probability
-from qiskit_experiments import AnalysisResult
->>>>>>> e1323bb3
 
 
 class T1Analysis(BaseAnalysis):
@@ -63,43 +58,15 @@
             The analysis result with the estimated T1
         """
 
-<<<<<<< HEAD
-        circuit_unit = experiment_data.data(0)["metadata"]["unit"]
-        dt_factor_in_sec = experiment_data.data(0)["metadata"].get("dt_factor_in_sec", None)
-        if dt_factor_in_sec is None:
-            dt_factor_in_microsec = 1
-            result_unit = circuit_unit
-        else:
-            dt_factor_in_microsec = dt_factor_in_sec * 1000000
-            result_unit = "us"
-
-        size = len(experiment_data._data)
-        delays = np.zeros(size, dtype=float)
-        means = np.zeros(size, dtype=float)
-        stddevs = np.zeros(size, dtype=float)
-
-        for i, circ in enumerate(experiment_data.data()):
-            delays[i] = circ["metadata"]["delay"] * dt_factor_in_microsec
-            count0 = circ["counts"].get("0", 0)
-            count1 = circ["counts"].get("1", 0)
-            shots = count0 + count1
-            means[i] = count1 / shots
-            stddevs[i] = np.sqrt(means[i] * (1 - means[i]) / shots)
-            # problem for the fitter if one of the std points is
-            # exactly zero
-            if stddevs[i] == 0:
-                stddevs[i] = 1e-4
-=======
-        unit = experiment_data._data[0]["metadata"]["unit"]
-        conversion_factor = experiment_data._data[0]["metadata"].get("dt_factor", None)
+        unit = experiment_data.data(0)["metadata"]["unit"]
+        conversion_factor = experiment_data.data(0)["metadata"].get("dt_factor", None)
         if conversion_factor is None:
             conversion_factor = 1 if unit == "s" else apply_prefix(1, unit)
 
         xdata, ydata, sigma = process_curve_data(
-            experiment_data._data, lambda datum: level2_probability(datum, "1")
+            experiment_data.data(), lambda datum: level2_probability(datum, "1")
         )
         xdata *= conversion_factor
->>>>>>> e1323bb3
 
         if t1_guess is None:
             t1_guess = np.mean(xdata)
